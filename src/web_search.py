--- conflicted
+++ resolved
@@ -199,14 +199,7 @@
                                 "link": link_text,
                                 "snippet": snippet_text,
                             }
-<<<<<<< HEAD
                             results.append(result_dict)
-=======
-
-                            if result_dict["title"] and result_dict["link"]:
-                                results.append(result_dict)
-                                logger.debug(f"Found result: {result_dict['title']}")
->>>>>>> 6789a005
 
                     if results:
                         logger.info(
